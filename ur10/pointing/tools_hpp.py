--- conflicted
+++ resolved
@@ -37,6 +37,7 @@
 import tf2_ros, rospy
 from hpp.gepetto import PathPlayer
 from std_msgs.msg import Empty as EmptyMsg, Bool, Int32, UInt32, String
+import time
 
 def eraseAllPaths(excepted=[]):
     for i in range(ps.numberPaths()-1,-1,-1):
@@ -466,25 +467,6 @@
         return pid, self.ps.configAtParam(pid, self.ps.pathLength(pid))
 
     def setPublishers(self):
-<<<<<<< HEAD
-        PathExecutionTopic = "/agimus/start_path"
-        StepByStepParam = "/agimus/step_by_step"
-        StepTopic = "/agimus/step"
-        self.step_publisher = rospy.Publisher(
-            StepTopic, EmptyMsg, queue_size=1)
-        self.path_execution_publisher = rospy.Publisher(
-            PathExecutionTopic, UInt32, queue_size=1)
-
-    def planAndExecute(self, goal):
-        pid, q = self.planTo(goal)
-        res = input("Ready to visualize path ?")
-        self.pp(pid)
-        res = input("Execute path ? (y)es, (s)tep, (n)o ")
-        if isYes(res):
-            self.path_execution_publisher.publish(pid)
-
-    def demo(self, qinit=None):
-=======
         # Topic to publish which path to execute
         PathExecutionTopic = "/agimus/start_path"
         self.path_execution_publisher = rospy.Publisher(
@@ -494,7 +476,7 @@
         StatusRunningTopic = "/agimus/status/running"
         self.path_ready = False
         rospy.Subscriber (StatusRunningTopic,
-                    Bool, lambda msg: self.path_ready = not msg.data)
+                    Bool, self.callback_statusRunningTopics)
 
         # Parameter setting the level of steps for the path execution
         self.StepByStepParam = "/agimus/step_by_step"
@@ -507,8 +489,15 @@
         # Topic publishing the status of the steps execution
         StatusWaitStepByStepTopic = "/agimus/status/is_waiting_for_step_by_step"
         self.step_ready = False
+
         self.subs_status_stepbystep = rospy.Subscriber (StatusWaitStepByStepTopic,
-                    Bool, lambda msg: self.step_ready = msg.data)
+                    Bool, self.callback_statusStepByStep)
+
+    def callback_statusStepByStep(self, msg):
+        self.step_ready = msg.data
+
+    def callback_statusRunningTopics(self, msg):
+        self.path_ready = not msg.data
 
     def demo_execute(self, pid):
         # Set step level parameter to zero
@@ -535,54 +524,53 @@
                 time.sleep(0.5)
         return True
 
+    # Returns two booleans
+    # If the first is True, then continue with the demo, if False stop
+    # If the second is True, recompute the path
     def demo_askExecute(self, pid):
         res = input("Ready to visualize path ?")
         self.pp(pid)
         res = input("Execute path ? (y)es, (s)tep, (r)eplan, (c)ontinue, (q)uit : ")
         if isYes(res):
             # Execute the path
-            return self.demo_execute(pid=pid)
+            return self.demo_execute(pid=pid), False
         if 's' in res.lower():
             # Execute the path with step level = 3
-            return self.demo_executeWithSteps(pid=pid)
+            return self.demo_executeWithSteps(pid=pid), False
         if 'r' in res.lower():
             # Clear the roadmap and plan again
             self.ps.clearRoadmap()
-            return self.demo_planAndExecute(goal)
+            return True, True
         if 'c' in res.lower():
             # Don't execute path but continue with demo
-            return True
+            return True, False
         if 'q' in res.lower():
             # Quit demo
-            return False
+            return False, False
 
     def demo_planAndExecute(self, goal):
         pid, _ = self.planTo(goal)
-        return self.demo_askExecute(pid)
-
+        keep_going, recompute =  self.demo_askExecute(pid)
+        if not keep_going:
+            return False
+        if recompute:
+            return self.demo_planAndExecute(goal)
 
     def demo_buildPointCloud(self, newPointCloud=True):
         res = input("Get point cloud ?")
         self.demo_buildPointCloud()
         res = input("Keep point cloud ? (y)es, get (n)ew point cloud : ")
         if 'n' in res.lower():
-            return demo_buildPointCloud(newPointCloud=newPointCloud)
+            return self.demo_buildPointCloud(newPointCloud=newPointCloud)
         return True
 
     def demo(self, qinit=None, nb_holes=44):
->>>>>>> ec87ee81
         qinit = self.checkQInit(qinit)
         if self.v is None:
             print("Please provide a viewer")
             return
         self.pp = PathPlayer(self.v)
         # Go to calibration config
-<<<<<<< HEAD
-        res = input("Go to calib? (y/n) : ")
-        if isYes(res):
-            self.planAndExecute("calib")
-
-=======
         res = input("Go to calib? (y)es, (n)o : ")
         if isYes(res):
             success = self.demo_planAndExecute(pid)
@@ -598,14 +586,13 @@
                 return False
             self.demo_buildPointCloud()
         # Go to points
-        path_ids, q_end = planDeburringPaths(nb_holes)
+        path_ids, q_end = self.planDeburringPaths(nb_holes)
         for pid in path_ids:
-            success = self.demo_askExecute(pid)
+            success, _ = self.demo_askExecute(pid)
             if not success:
                 return False
         return True
             
->>>>>>> ec87ee81
 
 class RosInterface(object):
     nodeId = 0
